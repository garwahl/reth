//! [EIP-4788](https://eips.ethereum.org/EIPS/eip-4788) system call implementation.
use alloc::{boxed::Box, string::ToString};

use crate::ConfigureEvm;
use alloy_eips::eip4788::BEACON_ROOTS_ADDRESS;
use reth_chainspec::EthereumHardforks;
use reth_execution_errors::{BlockExecutionError, BlockValidationError};
use reth_primitives::Header;
use revm::{interpreter::Host, Database, DatabaseCommit, Evm};
use revm_primitives::{BlockEnv, CfgEnvWithHandlerCfg, EnvWithHandlerCfg, ResultAndState, B256};

/// Apply the [EIP-4788](https://eips.ethereum.org/EIPS/eip-4788) pre block contract call.
///
/// This constructs a new [`Evm`] with the given DB, and environment
/// ([`CfgEnvWithHandlerCfg`] and [`BlockEnv`]) to execute the pre block contract call.
///
/// This uses [`apply_beacon_root_contract_call`] to ultimately apply the beacon root contract state
/// change.
pub fn pre_block_beacon_root_contract_call<EvmConfig, DB>(
    db: &mut DB,
    evm_config: &EvmConfig,
<<<<<<< HEAD
=======
    chain_spec: impl EthereumHardforks,
>>>>>>> 1994959f
    initialized_cfg: &CfgEnvWithHandlerCfg,
    initialized_block_env: &BlockEnv,
    parent_beacon_block_root: Option<B256>,
) -> Result<(), BlockExecutionError>
where
    DB: Database + DatabaseCommit,
    DB::Error: core::fmt::Display,
    EvmConfig: ConfigureEvm<Header = Header>,
{
    // apply pre-block EIP-4788 contract call
    let mut evm_pre_block = Evm::builder()
        .with_db(db)
        .with_env_with_handler_cfg(EnvWithHandlerCfg::new_with_cfg_env(
            initialized_cfg.clone(),
            initialized_block_env.clone(),
            Default::default(),
        ))
        .build();

    // initialize a block from the env, because the pre block call needs the block itself
    apply_beacon_root_contract_call(
        evm_config,
        chain_spec,
        initialized_block_env.timestamp.to(),
        initialized_block_env.number.to(),
        parent_beacon_block_root,
        &mut evm_pre_block,
    )
}

/// Applies the pre-block call to the [EIP-4788] beacon block root contract, using the given block,
/// chain spec, EVM.
///
/// Note: this does not commit the state changes to the database, it only transact the call.
///
/// Returns `None` if Cancun is not active or the block is the genesis block, otherwise returns the
/// result of the call.
///
/// [EIP-4788]: https://eips.ethereum.org/EIPS/eip-4788
#[inline]
pub fn transact_beacon_root_contract_call<EvmConfig, EXT, DB, Spec>(
    evm_config: &EvmConfig,
    chain_spec: &Spec,
    block_timestamp: u64,
    block_number: u64,
    parent_beacon_block_root: Option<B256>,
    evm: &mut Evm<'_, EXT, DB>,
) -> Result<Option<ResultAndState>, BlockExecutionError>
where
    DB: Database + DatabaseCommit,
    DB::Error: core::fmt::Display,
    EvmConfig: ConfigureEvm<Header = Header>,
    Spec: EthereumHardforks,
{
    if !chain_spec.is_cancun_active_at_timestamp(block_timestamp) {
        return Ok(None)
    }

    let parent_beacon_block_root =
        parent_beacon_block_root.ok_or(BlockValidationError::MissingParentBeaconBlockRoot)?;

    // if the block number is zero (genesis block) then the parent beacon block root must
    // be 0x0 and no system transaction may occur as per EIP-4788
    if block_number == 0 {
        if !parent_beacon_block_root.is_zero() {
            return Err(BlockValidationError::CancunGenesisParentBeaconBlockRootNotZero {
                parent_beacon_block_root,
            }
            .into())
        }
        return Ok(None)
    }

    // get previous env
    let previous_env = Box::new(evm.context.env().clone());

    // modify env for pre block call
    evm_config.fill_tx_env_system_contract_call(
        &mut evm.context.evm.env,
        alloy_eips::eip4788::SYSTEM_ADDRESS,
        BEACON_ROOTS_ADDRESS,
        parent_beacon_block_root.0.into(),
    );

    let mut res = match evm.transact() {
        Ok(res) => res,
        Err(e) => {
            evm.context.evm.env = previous_env;
            return Err(BlockValidationError::BeaconRootContractCall {
                parent_beacon_block_root: Box::new(parent_beacon_block_root),
                message: e.to_string(),
            }
            .into())
        }
    };

    res.state.remove(&alloy_eips::eip4788::SYSTEM_ADDRESS);
    res.state.remove(&evm.block().coinbase);

    // re-set the previous env
    evm.context.evm.env = previous_env;

    Ok(Some(res))
}

/// Applies the pre-block call to the [EIP-4788] beacon block root contract, using the given block,
/// chain spec, EVM.
///
/// If Cancun is not activated or the block is the genesis block, then this is a no-op, and no
/// state changes are made.
///
/// [EIP-4788]: https://eips.ethereum.org/EIPS/eip-4788
#[inline]
pub fn apply_beacon_root_contract_call<EvmConfig, EXT, DB>(
    evm_config: &EvmConfig,
    chain_spec: impl EthereumHardforks,
    block_timestamp: u64,
    block_number: u64,
    parent_beacon_block_root: Option<B256>,
    evm: &mut Evm<'_, EXT, DB>,
) -> Result<(), BlockExecutionError>
where
    DB: Database + DatabaseCommit,
    DB::Error: core::fmt::Display,
    EvmConfig: ConfigureEvm<Header = Header>,
{
    if let Some(res) = transact_beacon_root_contract_call(
        evm_config,
        &chain_spec,
        block_timestamp,
        block_number,
        parent_beacon_block_root,
        evm,
    )? {
        evm.context.evm.db.commit(res.state);
    }

    Ok(())
}<|MERGE_RESOLUTION|>--- conflicted
+++ resolved
@@ -19,10 +19,7 @@
 pub fn pre_block_beacon_root_contract_call<EvmConfig, DB>(
     db: &mut DB,
     evm_config: &EvmConfig,
-<<<<<<< HEAD
-=======
     chain_spec: impl EthereumHardforks,
->>>>>>> 1994959f
     initialized_cfg: &CfgEnvWithHandlerCfg,
     initialized_block_env: &BlockEnv,
     parent_beacon_block_root: Option<B256>,
